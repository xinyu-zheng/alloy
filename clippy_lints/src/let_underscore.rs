--- conflicted
+++ resolved
@@ -1,16 +1,11 @@
 use clippy_utils::diagnostics::span_lint_and_help;
-<<<<<<< HEAD
-use clippy_utils::ty::{is_must_use_ty, is_type_diagnostic_item, match_type};
-=======
 use clippy_utils::ty::{implements_trait, is_must_use_ty, match_type};
->>>>>>> 51ec465c
 use clippy_utils::{is_must_use_func_call, paths};
 use rustc_hir::{Local, PatKind};
 use rustc_lint::{LateContext, LateLintPass};
 use rustc_middle::lint::in_external_macro;
 use rustc_middle::ty::subst::GenericArgKind;
 use rustc_session::{declare_lint_pass, declare_tool_lint};
-use rustc_span::{sym, Symbol};
 
 declare_clippy_lint! {
     /// ### What it does
@@ -97,11 +92,6 @@
 
 declare_lint_pass!(LetUnderscore => [LET_UNDERSCORE_MUST_USE, LET_UNDERSCORE_LOCK, LET_UNDERSCORE_FUTURE]);
 
-<<<<<<< HEAD
-const SYNC_GUARD_SYMS: [Symbol; 3] = [sym::MutexGuard, sym::RwLockReadGuard, sym::RwLockWriteGuard];
-
-=======
->>>>>>> 51ec465c
 const SYNC_GUARD_PATHS: [&[&str]; 3] = [
     &paths::PARKING_LOT_MUTEX_GUARD,
     &paths::PARKING_LOT_RWLOCK_READ_GUARD,
@@ -110,66 +100,6 @@
 
 impl<'tcx> LateLintPass<'tcx> for LetUnderscore {
     fn check_local(&mut self, cx: &LateContext<'_>, local: &Local<'_>) {
-<<<<<<< HEAD
-        if in_external_macro(cx.tcx.sess, local.span) {
-            return;
-        }
-
-        if_chain! {
-            if let PatKind::Wild = local.pat.kind;
-            if let Some(init) = local.init;
-            then {
-                let init_ty = cx.typeck_results().expr_ty(init);
-                let contains_sync_guard = init_ty.walk().any(|inner| match inner.unpack() {
-                    GenericArgKind::Type(inner_ty) => {
-                        SYNC_GUARD_SYMS
-                            .iter()
-                            .any(|&sym| is_type_diagnostic_item(cx, inner_ty, sym))
-                            || SYNC_GUARD_PATHS.iter().any(|path| match_type(cx, inner_ty, path))
-                    },
-
-                    GenericArgKind::Lifetime(_) | GenericArgKind::Const(_) => false,
-                });
-                if contains_sync_guard {
-                    span_lint_and_help(
-                        cx,
-                        LET_UNDERSCORE_LOCK,
-                        local.span,
-                        "non-binding let on a synchronization lock",
-                        None,
-                        "consider using an underscore-prefixed named \
-                            binding or dropping explicitly with `std::mem::drop`",
-                    );
-                } else if init_ty.needs_drop(cx.tcx, cx.param_env) {
-                    span_lint_and_help(
-                        cx,
-                        LET_UNDERSCORE_DROP,
-                        local.span,
-                        "non-binding `let` on a type that implements `Drop`",
-                        None,
-                        "consider using an underscore-prefixed named \
-                            binding or dropping explicitly with `std::mem::drop`",
-                    );
-                } else if is_must_use_ty(cx, cx.typeck_results().expr_ty(init)) {
-                    span_lint_and_help(
-                        cx,
-                        LET_UNDERSCORE_MUST_USE,
-                        local.span,
-                        "non-binding let on an expression with `#[must_use]` type",
-                        None,
-                        "consider explicitly using expression value",
-                    );
-                } else if is_must_use_func_call(cx, init) {
-                    span_lint_and_help(
-                        cx,
-                        LET_UNDERSCORE_MUST_USE,
-                        local.span,
-                        "non-binding let on a result of a `#[must_use]` function",
-                        None,
-                        "consider explicitly using function result",
-                    );
-                }
-=======
         if !in_external_macro(cx.tcx.sess, local.span)
             && let PatKind::Wild = local.pat.kind
             && let Some(init) = local.init
@@ -217,7 +147,6 @@
                     None,
                     "consider explicitly using function result",
                 );
->>>>>>> 51ec465c
             }
         }
     }

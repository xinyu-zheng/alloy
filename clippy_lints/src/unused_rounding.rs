--- conflicted
+++ resolved
@@ -30,34 +30,16 @@
 }
 declare_lint_pass!(UnusedRounding => [UNUSED_ROUNDING]);
 
-<<<<<<< HEAD
-fn is_useless_rounding(expr: &Expr) -> Option<(&str, String)> {
-=======
 fn is_useless_rounding<'a>(cx: &EarlyContext<'_>, expr: &'a Expr) -> Option<(&'a str, String)> {
->>>>>>> 641ced4e
     if let ExprKind::MethodCall(box MethodCall { seg:name_ident, receiver, .. }) = &expr.kind
         && let method_name = name_ident.ident.name.as_str()
         && (method_name == "ceil" || method_name == "round" || method_name == "floor")
         && let ExprKind::Lit(token_lit) = &receiver.kind
-<<<<<<< HEAD
-        && token_lit.is_semantic_float() {
-            let mut f_str = token_lit.symbol.to_string();
-            let f = f_str.trim_end_matches('_').parse::<f64>().unwrap();
-            if let Some(suffix) = token_lit.suffix {
-                f_str.push_str(suffix.as_str());
-            }
-            if f.fract() == 0.0 {
-                Some((method_name, f_str))
-            } else {
-                None
-            }
-=======
         && token_lit.is_semantic_float()
         && let Ok(f) = token_lit.symbol.as_str().replace('_', "").parse::<f64>() {
             (f.fract() == 0.0).then(||
                 (method_name, snippet(cx, receiver.span, "..").to_string())
             )
->>>>>>> 641ced4e
         } else {
             None
         }

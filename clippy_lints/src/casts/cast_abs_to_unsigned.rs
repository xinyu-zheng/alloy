--- conflicted
+++ resolved
@@ -17,28 +17,6 @@
     cast_to: Ty<'_>,
     msrv: Option<RustcVersion>,
 ) {
-<<<<<<< HEAD
-    if_chain! {
-        if meets_msrv(msrv, msrvs::UNSIGNED_ABS);
-        if cast_from.is_integral();
-        if cast_to.is_integral();
-        if cast_from.is_signed();
-        if !cast_to.is_signed();
-        if let ExprKind::MethodCall(method_path, args, _) = cast_expr.kind;
-        if let method_name = method_path.ident.name.as_str();
-        if method_name == "abs";
-        then {
-            span_lint_and_sugg(
-                cx,
-                CAST_ABS_TO_UNSIGNED,
-                expr.span,
-                &format!("casting the result of `{}::{}()` to {}", cast_from, method_name, cast_to),
-                "replace with",
-                format!("{}.unsigned_abs()", Sugg::hir(cx, &args[0], "..")),
-                Applicability::MachineApplicable,
-            );
-        }
-=======
     if meets_msrv(msrv, msrvs::UNSIGNED_ABS)
         && let ty::Int(from) = cast_from.kind()
         && let ty::Uint(to) = cast_to.kind()
@@ -62,6 +40,5 @@
             format!("{}.unsigned_abs()", Sugg::hir(cx, &args[0], "..")),
             Applicability::MachineApplicable,
         );
->>>>>>> 8ef49087
     }
 }
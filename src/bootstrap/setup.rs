use crate::t;
use std::path::{Path, PathBuf};
use std::str::FromStr;
use std::{
    env, fmt, fs,
    io::{self, Write},
};

#[derive(Clone, Copy, Eq, PartialEq)]
pub enum Profile {
    Compiler,
    Codegen,
    Library,
    User,
}

impl Profile {
    fn include_path(&self, src_path: &Path) -> PathBuf {
        PathBuf::from(format!("{}/src/bootstrap/defaults/config.{}.toml", src_path.display(), self))
    }

    pub fn all() -> impl Iterator<Item = Self> {
        [Profile::Compiler, Profile::Codegen, Profile::Library, Profile::User].iter().copied()
    }
}

impl FromStr for Profile {
    type Err = String;

    fn from_str(s: &str) -> Result<Self, Self::Err> {
        match s {
            "a" | "lib" | "library" => Ok(Profile::Library),
            "b" | "compiler" => Ok(Profile::Compiler),
            "c" | "llvm" | "codegen" => Ok(Profile::Codegen),
            "d" | "maintainer" | "user" => Ok(Profile::User),
            _ => Err(format!("unknown profile: '{}'", s)),
        }
    }
}

impl fmt::Display for Profile {
    fn fmt(&self, f: &mut fmt::Formatter<'_>) -> fmt::Result {
        match self {
            Profile::Compiler => write!(f, "compiler"),
            Profile::Codegen => write!(f, "codegen"),
            Profile::Library => write!(f, "library"),
            Profile::User => write!(f, "user"),
        }
    }
}

pub fn setup(src_path: &Path, profile: Profile) {
    let cfg_file = env::var_os("BOOTSTRAP_CONFIG").map(PathBuf::from);

    if cfg_file.as_ref().map_or(false, |f| f.exists()) {
        let file = cfg_file.unwrap();
        println!(
            "error: you asked `x.py` to setup a new config file, but one already exists at `{}`",
            file.display()
        );
        println!("help: try adding `profile = \"{}\"` at the top of {}", profile, file.display());
        println!(
            "note: this will use the configuration in {}",
            profile.include_path(src_path).display()
        );
        std::process::exit(1);
    }

    let path = cfg_file.unwrap_or_else(|| src_path.join("config.toml"));
    let settings = format!(
        "# Includes one of the default files in src/bootstrap/defaults\n\
    profile = \"{}\"\n",
        profile
    );
    t!(fs::write(path, settings));

    let include_path = profile.include_path(src_path);
    println!("`x.py` will now use the configuration at {}", include_path.display());

    let suggestions = match profile {
        Profile::Codegen | Profile::Compiler => &["check", "build", "test"][..],
        Profile::Library => &["check", "build", "test library/std", "doc"],
        Profile::User => &["dist", "build"],
    };

    println!();

    t!(install_git_hook_maybe(src_path));

    println!();

    println!("To get started, try one of the following commands:");
    for cmd in suggestions {
        println!("- `x.py {}`", cmd);
    }

    if profile != Profile::User {
        println!(
            "For more suggestions, see https://rustc-dev-guide.rust-lang.org/building/suggested.html"
        );
    }
}

// Used to get the path for `Subcommand::Setup`
pub fn interactive_path() -> io::Result<Profile> {
    let mut input = String::new();
    println!(
        "Welcome to the Rust project! What do you want to do with x.py?
a) Contribute to the standard library
b) Contribute to the compiler
c) Contribute to the compiler, and also modify LLVM or codegen
d) Install Rust from source"
    );
    let template = loop {
        print!("Please choose one (a/b/c/d): ");
        io::stdout().flush()?;
        io::stdin().read_line(&mut input)?;
        break match input.trim().to_lowercase().parse() {
            Ok(profile) => profile,
            Err(err) => {
                println!("error: {}", err);
                println!("note: press Ctrl+C to exit");
                continue;
            }
        };
    };
<<<<<<< HEAD
    Ok(template.to_owned())
}

// install a git hook to automatically run tidy --bless, if they want
fn install_git_hook_maybe(src_path: &Path) -> io::Result<()> {
    let mut input = String::new();
    println!(
        "Rust's CI will automatically fail if it doesn't pass `tidy`, the internal tool for ensuring code quality.
If you'd like, x.py can install a git hook for you that will automatically run `tidy --bless` on each commit
to ensure your code is up to par. If you decide later that this behavior is undesirable,
simply delete the `pre-commit` file from .git/hooks."
    );

    let should_install = loop {
        print!("Would you like to install the git hook?: [y/N] ");
        io::stdout().flush()?;
        input.clear();
        io::stdin().read_line(&mut input)?;
        break match input.trim().to_lowercase().as_str() {
            "y" | "yes" => true,
            "n" | "no" | "" => false,
            _ => {
                println!("error: unrecognized option '{}'", input.trim());
                println!("note: press Ctrl+C to exit");
                continue;
            }
        };
    };

    Ok(if should_install {
        let src = src_path.join("src").join("etc").join("pre-commit.sh");
        let dst = src_path.join(".git").join("hooks").join("pre-commit");
        match fs::hard_link(src, dst) {
            Err(e) => println!(
                "x.py encountered an error -- do you already have the git hook installed?\n{}",
                e
            ),
            Ok(_) => println!("Linked `src/etc/pre-commit.sh` to `.git/hooks/pre-commit`"),
        };
    } else {
        println!("Ok, skipping installation!");
    })
=======
    Ok(template)
>>>>>>> d67a7e6c
}<|MERGE_RESOLUTION|>--- conflicted
+++ resolved
@@ -124,8 +124,7 @@
             }
         };
     };
-<<<<<<< HEAD
-    Ok(template.to_owned())
+    Ok(template)
 }
 
 // install a git hook to automatically run tidy --bless, if they want
@@ -167,7 +166,4 @@
     } else {
         println!("Ok, skipping installation!");
     })
-=======
-    Ok(template)
->>>>>>> d67a7e6c
 }
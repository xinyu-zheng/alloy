--- conflicted
+++ resolved
@@ -1,9 +1,5 @@
 error: empty doc comment
-<<<<<<< HEAD
-  --> tests/ui/empty_docs.rs:6:5
-=======
   --> tests/ui/empty_docs.rs:9:5
->>>>>>> 443f459f
    |
 LL |     //!
    |     ^^^
@@ -13,11 +9,7 @@
    = help: to override `-D warnings` add `#[allow(clippy::empty_docs)]`
 
 error: empty doc comment
-<<<<<<< HEAD
-  --> tests/ui/empty_docs.rs:14:5
-=======
   --> tests/ui/empty_docs.rs:17:5
->>>>>>> 443f459f
    |
 LL |     ///
    |     ^^^
@@ -25,11 +17,7 @@
    = help: consider removing or filling it
 
 error: empty doc comment
-<<<<<<< HEAD
-  --> tests/ui/empty_docs.rs:16:9
-=======
   --> tests/ui/empty_docs.rs:19:9
->>>>>>> 443f459f
    |
 LL |         ///
    |         ^^^
@@ -37,11 +25,7 @@
    = help: consider removing or filling it
 
 error: empty doc comment
-<<<<<<< HEAD
-  --> tests/ui/empty_docs.rs:27:5
-=======
   --> tests/ui/empty_docs.rs:30:5
->>>>>>> 443f459f
    |
 LL |     #[doc = ""]
    |     ^^^^^^^^^^^
@@ -49,11 +33,7 @@
    = help: consider removing or filling it
 
 error: empty doc comment
-<<<<<<< HEAD
-  --> tests/ui/empty_docs.rs:30:5
-=======
   --> tests/ui/empty_docs.rs:33:5
->>>>>>> 443f459f
    |
 LL | /     #[doc = ""]
 LL | |     #[doc = ""]
@@ -62,11 +42,7 @@
    = help: consider removing or filling it
 
 error: empty doc comment
-<<<<<<< HEAD
-  --> tests/ui/empty_docs.rs:37:5
-=======
   --> tests/ui/empty_docs.rs:40:5
->>>>>>> 443f459f
    |
 LL |     ///
    |     ^^^
@@ -74,11 +50,7 @@
    = help: consider removing or filling it
 
 error: empty doc comment
-<<<<<<< HEAD
-  --> tests/ui/empty_docs.rs:50:13
-=======
   --> tests/ui/empty_docs.rs:53:13
->>>>>>> 443f459f
    |
 LL |             /*! */
    |             ^^^^^^
@@ -86,11 +58,7 @@
    = help: consider removing or filling it
 
 error: empty doc comment
-<<<<<<< HEAD
-  --> tests/ui/empty_docs.rs:58:13
-=======
   --> tests/ui/empty_docs.rs:61:13
->>>>>>> 443f459f
    |
 LL |             ///
    |             ^^^
@@ -98,11 +66,7 @@
    = help: consider removing or filling it
 
 error: empty doc comment
-<<<<<<< HEAD
-  --> tests/ui/empty_docs.rs:66:9
-=======
   --> tests/ui/empty_docs.rs:69:9
->>>>>>> 443f459f
    |
 LL |         ///
    |         ^^^

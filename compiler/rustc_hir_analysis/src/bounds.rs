--- conflicted
+++ resolved
@@ -2,7 +2,6 @@
 //! `ty` form from the HIR.
 
 use rustc_hir::LangItem;
-use rustc_middle::ty::Binder;
 use rustc_middle::ty::{self, ToPredicate, Ty, TyCtxt};
 use rustc_span::Span;
 
@@ -24,91 +23,58 @@
 /// include the self type (e.g., `trait_bounds`) but in others we do not
 #[derive(Default, PartialEq, Eq, Clone, Debug)]
 pub struct Bounds<'tcx> {
-<<<<<<< HEAD
-    pub predicates: Vec<(Binder<'tcx, ty::Clause<'tcx>>, Span)>,
-=======
     pub clauses: Vec<(ty::Clause<'tcx>, Span)>,
->>>>>>> 0faea772
 }
 
 impl<'tcx> Bounds<'tcx> {
     pub fn push_region_bound(
         &mut self,
-        _tcx: TyCtxt<'tcx>,
+        tcx: TyCtxt<'tcx>,
         region: ty::PolyTypeOutlivesPredicate<'tcx>,
         span: Span,
     ) {
-<<<<<<< HEAD
-        self.predicates.push((region.map_bound(|p| ty::Clause::TypeOutlives(p)), span));
-=======
         self.clauses
             .push((region.map_bound(|p| ty::ClauseKind::TypeOutlives(p)).to_predicate(tcx), span));
->>>>>>> 0faea772
     }
 
     pub fn push_trait_bound(
         &mut self,
-        _tcx: TyCtxt<'tcx>,
+        tcx: TyCtxt<'tcx>,
         trait_ref: ty::PolyTraitRef<'tcx>,
         span: Span,
         constness: ty::BoundConstness,
         polarity: ty::ImplPolarity,
     ) {
-<<<<<<< HEAD
-        self.predicates.push((
-            trait_ref.map_bound(|trait_ref| {
-                ty::Clause::Trait(ty::TraitPredicate { trait_ref, constness, polarity })
-            }),
-=======
         self.clauses.push((
             trait_ref
                 .map_bound(|trait_ref| {
                     ty::ClauseKind::Trait(ty::TraitPredicate { trait_ref, constness, polarity })
                 })
                 .to_predicate(tcx),
->>>>>>> 0faea772
             span,
         ));
     }
 
     pub fn push_projection_bound(
         &mut self,
-        _tcx: TyCtxt<'tcx>,
+        tcx: TyCtxt<'tcx>,
         projection: ty::PolyProjectionPredicate<'tcx>,
         span: Span,
     ) {
-<<<<<<< HEAD
-        self.predicates.push((projection.map_bound(|proj| ty::Clause::Projection(proj)), span));
-=======
         self.clauses.push((
             projection.map_bound(|proj| ty::ClauseKind::Projection(proj)).to_predicate(tcx),
             span,
         ));
->>>>>>> 0faea772
     }
 
     pub fn push_sized(&mut self, tcx: TyCtxt<'tcx>, ty: Ty<'tcx>, span: Span) {
         let sized_def_id = tcx.require_lang_item(LangItem::Sized, Some(span));
         let trait_ref = ty::TraitRef::new(tcx, sized_def_id, [ty]);
         // Preferable to put this obligation first, since we report better errors for sized ambiguity.
-<<<<<<< HEAD
-        self.predicates.insert(
-            0,
-            (
-                ty::Binder::dummy(ty::Clause::Trait(trait_ref.without_const().to_predicate(tcx))),
-                span,
-            ),
-        );
-    }
-
-    pub fn predicates(&self) -> impl Iterator<Item = (Binder<'tcx, ty::Clause<'tcx>>, Span)> + '_ {
-        self.predicates.iter().cloned()
-=======
         self.clauses.insert(0, (trait_ref.to_predicate(tcx), span));
     }
 
     pub fn clauses(&self) -> impl Iterator<Item = (ty::Clause<'tcx>, Span)> + '_ {
         self.clauses.iter().cloned()
->>>>>>> 0faea772
     }
 }